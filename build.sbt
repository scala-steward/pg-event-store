--- conflicted
+++ resolved
@@ -3,13 +3,8 @@
 import Libraries.*
 import xerial.sbt.Sonatype.sonatypeCentralHost
 
-<<<<<<< HEAD
 val scala2Version = "2.13.17"
-val scala3Version = "3.3.6"
-=======
-val scala2Version = "2.13.16"
 val scala3Version = "3.3.7"
->>>>>>> 6b85a544
 
 ThisBuild / scalaVersion := scala2Version
 ThisBuild / homepage := Some(url("https://github.com/PerformanceIMMO/pg-event-store"))
